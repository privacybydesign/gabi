package gabi

import (
<<<<<<< HEAD
	"crypto/sha256"
	"crypto/subtle"

	"github.com/fxamacker/cbor"
	"github.com/go-errors/errors"

=======
	"github.com/go-errors/errors"
>>>>>>> 8e978bfb
	"github.com/privacybydesign/gabi/big"
	"github.com/privacybydesign/gabi/gabikeys"
	"github.com/privacybydesign/gabi/internal/common"
)

var bigOne = big.NewInt(1)

type (
	// KeyshareCommitmentRequest contains the data the user must send to the keyshare server when it
	// requests the keyshare server's contributions to the commitments, in the joint computation of
	// the zero knowledge proof.
	KeyshareCommitmentRequest struct {
		HashedUserCommitments []byte `json:"hashedComms"`
	}

	// KeyshareResponseRequest contains the data the user must send to the keyshare server when it
	// requests the keyshare server's contributions to the responses, in the joint computation of
	// the zero knowledge proof.
	KeyshareResponseRequest[T any] struct {
		Context            *big.Int `json:"context,omitempty"`
		Nonce              *big.Int `json:"nonce"`
		UserResponse       *big.Int `json:"resp"`
		IsSignatureSession bool     `json:"sig"`

		// ChallengeInput contains the arguments used by the user to compute the
		// HashedUserCommitments sent earlier in the commitment request.
		ChallengeInput []KeyshareChallengeInput[T]
	}

	// KeyshareChallengeInput contains the user's contributions to the challenge, in the joint
	// computation of the zero knowledge proof.
	KeyshareChallengeInput[T any] struct {
		// KeyID identifies the public key for this value and commitment. If nil, the keyshare
		// server does not participate for this value and commitment.
		KeyID *T `json:"key,omitempty"`

		Value      *big.Int `json:"val"`
		Commitment *big.Int `json:"comm"`

		// OtherCommitments contain commitments for non-revocation proofs and range proofs
		// (if present).
		OtherCommitments []*big.Int `json:"otherComms,omitempty"`
	}
)

// KeyshareUserCommitmentsHash computes the value h_W; that is, the commitment of the user to
// its contributions to the challenge, in the joint computation of the zero knowledge proof.
func KeyshareUserCommitmentsHash[T any](i []KeyshareChallengeInput[T]) ([]byte, error) {
	bts, err := cbor.Marshal(i, cbor.EncOptions{})
	if err != nil {
		return nil, err
	}
	h := sha256.Sum256(bts)
	return h[:], nil
}

// KeyshareResponse generates the keyshare response, using the keyshare secret and the user's
// input in the keyshare protocol so far.
func KeyshareResponse[T comparable](
	secret *big.Int,
	randomizer *big.Int,
	req KeyshareCommitmentRequest,
	res KeyshareResponseRequest[T],
	keys map[T]*gabikeys.PublicKey,
) (*ProofP, error) {
	// Sanity checks
	for i, k := range res.ChallengeInput {
		if k.KeyID != nil && keys[*k.KeyID] == nil {
			return nil, errors.Errorf("missing public key for element %d of challenge input", i)
		}
	}
	if res.Context == nil {
		res.Context = bigOne
	}

	hashContribs := make([]KeyshareChallengeInput[T], 0, len(res.ChallengeInput))
	challengeContribs := make([]*big.Int, 0, len(res.ChallengeInput)*2)

	// Assemble the input for the computation of h_W
	for _, data := range res.ChallengeInput {
		hashContribs = append(hashContribs, data)
		if data.KeyID == nil {
			challengeContribs = append(challengeContribs, data.Value, data.Commitment)
			challengeContribs = append(challengeContribs, data.OtherCommitments...)
			continue
		}

		pk := keys[*data.KeyID]
		totalW := new(big.Int)
		totalW.Mul(data.Commitment, new(big.Int).Exp(pk.R[0], randomizer, pk.N)).Mod(totalW, pk.N)
		challengeContribs = append(challengeContribs, data.Value, totalW)
		challengeContribs = append(challengeContribs, data.OtherCommitments...)
	}

	// Check that h_W sent in the commitment request equals the hash over the expected values
	recalculatedHash, err := KeyshareUserCommitmentsHash(hashContribs)
	if err != nil {
		return nil, err
	}
	if subtle.ConstantTimeCompare(recalculatedHash, req.HashedUserCommitments) != 1 {
		return nil, errors.New("incorrect commitment hash sent in commitment request")
	}

	challenge := createChallenge(res.Context, res.Nonce, challengeContribs, res.IsSignatureSession)

	// Compute our response and return the total response
	ourResponse := new(big.Int).Add(randomizer, new(big.Int).Mul(challenge, secret))
	totalResponse := new(big.Int).Add(ourResponse, res.UserResponse)
	return &ProofP{C: challenge, SResponse: totalResponse}, nil
}

// NewKeyshareSecret generates keyshare secret
func NewKeyshareSecret() (*big.Int, error) {
	// During disclosure the client is required to prove that the secret is not larger in bits
	// than an upper bound specified by the Lm parameter. So we must make the secret no larger than
	// the smallest supported upper bound, i.e., that of 1024 bit keys, because otherwise the client
	// won't be able to prove that its secret is smaller than params[1024].Lm bits, because it won't be.
	// In practice this is fine because params[1024].Lm = 256 which is quite sufficient.
	// Additionally, this value should be 1 bit less than indicated by Lm, as it is combined with an
	// equal-length value from the client, resulting in a combined value that should fit in Lm bits.
	return common.RandomBigInt(gabikeys.DefaultSystemParameters[1024].Lm - 1)
}

// keyshareSecretRandomizerLength is the length of the randomizer used by the keyshare server
// in the zero knowledge proof over its secret.
// Given that with this zero knowledge proof we are hiding a secret of length params[1024].Lm,
// normally we would use params[1024].LmCommit here. Generally LmCommit = Lm + Lh + Lstatzk,
// where Lstatzk is the level of security with which the proof hides the secret.
// However, params[1024].Lstatzk = 80 while everywhere else we use Lstatzk = 128.
// So we set it to 128 for extra security.
var keyshareSecretRandomizerLength = gabikeys.DefaultSystemParameters[2048].Lstatzk

// NewKeyshareCommitments generates commitments for the keyshare server for given set of keys
func NewKeyshareCommitments(secret *big.Int, keys []*gabikeys.PublicKey) (*big.Int, []*ProofPCommitment, error) {
<<<<<<< HEAD
	// Generate randomizer value.
	randLength := gabikeys.DefaultSystemParameters[1024].Lm +
		gabikeys.DefaultSystemParameters[1024].Lh +
		keyshareSecretRandomizerLength
=======
	// Generate randomizer value, whose length is specified by the LmCommit parameter.
	// Generally LmCommit = Lm + Lh + Lstatzk, where Lstatzk is the level of security with which the
	// proof hides the secret. Generally Lstatzk = 128, but for 1024 bit keys, Lstatzk = 80.
	// So we prefer params[2048].LmCommit here, but if one of the keys is 1024 bits, then we have
	// to fall back to params[1024].LmCommit, because otherwise the larger Lstatzk will cause
	// the zero-knowledge proof response of the secret key to be too large, so that verification
	// will fail (in ProofD.correctResponseSizes()).
	randLength := gabikeys.DefaultSystemParameters[2048].LmCommit
	for _, key := range keys {
		if key.N.BitLen() == 1024 {
			randLength = gabikeys.DefaultSystemParameters[1024].LmCommit
			if secret.BitLen() > int(gabikeys.DefaultSystemParameters[1024].Lm-1) {
				// minus one to allow for the client's contribution
				return nil, nil, errors.New("cannot commit: secret too big for 1024 bit keys")
			}
			break
		}
	}
>>>>>>> 8e978bfb

	randomizer, err := common.RandomBigInt(randLength)
	if err != nil {
		return nil, nil, err
	}

	// And exponentiate it with all keys
	var exponentiatedCommitments []*ProofPCommitment
	for _, key := range keys {
		exponentiatedCommitments = append(exponentiatedCommitments,
			&ProofPCommitment{
				P:       new(big.Int).Exp(key.R[0], secret, key.N),
				Pcommit: new(big.Int).Exp(key.R[0], randomizer, key.N),
			})
	}

	return randomizer, exponentiatedCommitments, nil
}<|MERGE_RESOLUTION|>--- conflicted
+++ resolved
@@ -1,16 +1,12 @@
 package gabi
 
 import (
-<<<<<<< HEAD
 	"crypto/sha256"
 	"crypto/subtle"
 
 	"github.com/fxamacker/cbor"
 	"github.com/go-errors/errors"
 
-=======
-	"github.com/go-errors/errors"
->>>>>>> 8e978bfb
 	"github.com/privacybydesign/gabi/big"
 	"github.com/privacybydesign/gabi/gabikeys"
 	"github.com/privacybydesign/gabi/internal/common"
@@ -134,23 +130,8 @@
 	return common.RandomBigInt(gabikeys.DefaultSystemParameters[1024].Lm - 1)
 }
 
-// keyshareSecretRandomizerLength is the length of the randomizer used by the keyshare server
-// in the zero knowledge proof over its secret.
-// Given that with this zero knowledge proof we are hiding a secret of length params[1024].Lm,
-// normally we would use params[1024].LmCommit here. Generally LmCommit = Lm + Lh + Lstatzk,
-// where Lstatzk is the level of security with which the proof hides the secret.
-// However, params[1024].Lstatzk = 80 while everywhere else we use Lstatzk = 128.
-// So we set it to 128 for extra security.
-var keyshareSecretRandomizerLength = gabikeys.DefaultSystemParameters[2048].Lstatzk
-
 // NewKeyshareCommitments generates commitments for the keyshare server for given set of keys
 func NewKeyshareCommitments(secret *big.Int, keys []*gabikeys.PublicKey) (*big.Int, []*ProofPCommitment, error) {
-<<<<<<< HEAD
-	// Generate randomizer value.
-	randLength := gabikeys.DefaultSystemParameters[1024].Lm +
-		gabikeys.DefaultSystemParameters[1024].Lh +
-		keyshareSecretRandomizerLength
-=======
 	// Generate randomizer value, whose length is specified by the LmCommit parameter.
 	// Generally LmCommit = Lm + Lh + Lstatzk, where Lstatzk is the level of security with which the
 	// proof hides the secret. Generally Lstatzk = 128, but for 1024 bit keys, Lstatzk = 80.
@@ -169,7 +150,6 @@
 			break
 		}
 	}
->>>>>>> 8e978bfb
 
 	randomizer, err := common.RandomBigInt(randLength)
 	if err != nil {
